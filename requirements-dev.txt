--- conflicted
+++ resolved
@@ -1,20 +1,3 @@
-<<<<<<< HEAD
-# # ======================================
-# # 🧰 Telegram Bot 项目 - 开发环境依赖
-# # requirements-dev.txt - 本地开发使用
-# # ======================================
-
-# # 引用生产依赖，保持一致
-# -r requirements.txt
-
-# # 开发 / 本地工具
-# black==23.11.0
-# isort==5.12.0
-# pytest==7.4.3
-# pytest-asyncio==0.21.1
-# fastapi-cli==0.0.13
-# fastapi-cloud-cli==0.2.0
-=======
 # ======================================
 # 🧰 Telegram Bot 项目 - 开发环境依赖
 # requirements-dev.txt - 本地开发使用
@@ -29,5 +12,4 @@
 pytest==7.4.3
 pytest-asyncio==0.21.1
 fastapi-cli==0.0.13
-fastapi-cloud-cli==0.2.0
->>>>>>> 02d5dc3b
+fastapi-cloud-cli==0.2.0