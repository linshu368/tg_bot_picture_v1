# ---- 核心框架 ----
fastapi==0.117.1
uvicorn==0.36.0

# ---- 异步与网络 ----
# aiofiles==23.2.0  # 异步文件操作 - 主要用于图片文件处理
<<<<<<< HEAD
aiohttp>=3.10.0,<3.12
=======
aiohttp==3.9.1
>>>>>>> 02d5dc3b
asyncpg==0.29.0
httpx==0.25.2   # 与 supabase / openai / postgrest 均兼容
httpcore==1.0.9
sniffio==1.3.1
anyio==4.11.0
async-timeout==4.0.3

# ---- 数据结构与配置 ----
pydantic==2.5.0
pydantic-settings==2.2.1
python-dotenv==1.0.0
attrs==25.3.0

# ---- Supabase SDK ----
supabase==2.3.4
gotrue==2.9.1
postgrest==0.15.1
realtime==1.0.6
# storage3==0.7.7  # Supabase存储服务 - 主要用于存储处理后的图片
supafunc==0.3.3

# ---- OpenAI SDK ----
openai==1.40.6

# ---- 常用工具 ----
requests==2.31.0
tqdm==4.67.1
structlog==23.2.0
rich==14.1.0
sentry-sdk==2.38.0

# ---- FastAPI 支持库 ----
starlette==0.48.0
# python-multipart==0.0.20  # 主要用于处理图片上传的multipart/form-data - 仅图片bot使用
email-validator==2.3.0

# ---- 异步优化 ----
uvloop==0.21.0
watchfiles==1.1.0

# ---- 图片与 JSON ----
# Pillow==10.1.0  # 图片处理库 - 仅图片bot使用
orjson==3.11.3
ujson==5.11.0

# ---- 其他依赖 ----
cryptography==41.0.7
python-dateutil==2.8.2
PyYAML==6.0.2
typing_extensions==4.15.0

# ---- Telegram Bot ----
python-telegram-bot==20.7<|MERGE_RESOLUTION|>--- conflicted
+++ resolved
@@ -4,11 +4,7 @@
 
 # ---- 异步与网络 ----
 # aiofiles==23.2.0  # 异步文件操作 - 主要用于图片文件处理
-<<<<<<< HEAD
-aiohttp>=3.10.0,<3.12
-=======
-aiohttp==3.9.1
->>>>>>> 02d5dc3b
+aiohttp>=3.10.0,<3.12  # 保持你的版本范围，更灵活
 asyncpg==0.29.0
 httpx==0.25.2   # 与 supabase / openai / postgrest 均兼容
 httpcore==1.0.9
